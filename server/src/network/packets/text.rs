--- conflicted
+++ resolved
@@ -5,12 +5,8 @@
 
 use super::GamePacket;
 
-<<<<<<< HEAD
+/// Type of message.
 #[derive(Debug, Copy, Clone, PartialEq, Eq)]
-=======
-/// Type of message.
-#[derive(Debug, Copy, Clone)]
->>>>>>> fa3a2c2c
 pub enum MessageType {
     Raw,
     Chat,
