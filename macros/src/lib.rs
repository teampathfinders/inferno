--- conflicted
+++ resolved
@@ -13,66 +13,9 @@
 pub fn atomic_enum(_attrs: TokenStream, item: TokenStream) -> TokenStream {
     atomic_enum::inner(item)
 }
-
-<<<<<<< HEAD
 /// Creates a `variant_count` method that returns the amount of variants that the enum has.
 /// This is a temporary hack until the `std::mem::variant_count` function is stabilized.
 #[proc_macro_attribute]
 pub fn variant_count(_attrs: TokenStream, item: TokenStream) -> TokenStream {
     variant_count::inner(item)
-=======
-    let atomic_inner = format_ident!("Atomic{}", repr_string);
-    let enum_data;
-
-    if let Data::Enum(data) = data {
-        enum_data = data;
-
-        for variant in &enum_data.variants {
-            if variant.fields != Fields::Unit {
-                return TokenStream::from(quote_spanned! {
-                    variant.span() => compile_error!("atomic_enum can only be applied to fieldless enums");
-                });
-            }
-        }
-    } else {
-        return TokenStream::from(quote_spanned! {
-            input.span() => compile_error!("atomic_enum can only be applied to enums");
-        });
-    }
-
-    let variants = &enum_data.variants;
-    let doc_comment = format!("Atomic version of {ident}");
-
-    TokenStream::from(quote! {
-        #[repr(#repr)]
-        #(#attrs)*
-        #vis enum #ident {
-            #variants
-        }
-
-        #[doc = #doc_comment]
-        #vis struct #atomic_ident(::std::sync::atomic::#atomic_inner);
-
-        impl #atomic_ident {
-            /// Loads the current value of this atomic enum.
-            pub fn load(&self, ordering: ::std::sync::atomic::Ordering) -> #ident {
-                let disc = self.0.load(ordering);
-                unsafe {
-                    ::std::mem::transmute::<#repr, #ident>(disc)
-                }
-            }
-
-            /// Stores a new value into this atomic enum.
-            pub fn store(&self, value: #ident, ordering: ::std::sync::atomic::Ordering) {
-                self.0.store(value as #repr, ordering);
-            }
-        }
-
-        impl From<#ident> for #atomic_ident {
-            fn from(v: #ident) -> Self {
-                Self(::std::sync::atomic::#atomic_inner::new(v as #repr))
-            }
-        }
-    })
->>>>>>> 10e9a346
 }