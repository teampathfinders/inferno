use better_any::{Tid, tid};

use crate::{Component, request::Req, With, World, Without};

#[derive(Debug)]
struct Player {
    name: &'static str
}

tid!(Player);
impl<'t> Component<'t> for Player {}

#[derive(Debug)]
struct Alive; 

tid!(Alive);
impl<'t> Component<'t> for Alive {}

fn exclusive_system(query: Req<&mut Player, With<Alive>>) {
    // for player in &query {
    //     println!("{player:?}");
    // }
}

fn shared_system(req: Req<&Player, Without<Alive>>) {
    for player in &req {

    }
}

fn empty_system(_: ()) {
    println!("I am an empty system");
}

#[test]
fn query_test() {
    let mut world = World::new();
    let id = world.spawn(Alive).id();   
    
    world.system(empty_system);
<<<<<<< HEAD
    // world.system(shared_system);
=======
    world.system(shared_system);
>>>>>>> ec026a6a
    world.run_all();
}<|MERGE_RESOLUTION|>--- conflicted
+++ resolved
@@ -38,10 +38,6 @@
     let id = world.spawn(Alive).id();   
     
     world.system(empty_system);
-<<<<<<< HEAD
-    // world.system(shared_system);
-=======
     world.system(shared_system);
->>>>>>> ec026a6a
     world.run_all();
 }