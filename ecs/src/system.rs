--- conflicted
+++ resolved
@@ -5,30 +5,18 @@
 pub trait SystemParam: Sized {
     const PARALLEL: bool;
 
-<<<<<<< HEAD
-    fn fetch() -> Self;
-=======
     fn fetch(entities: &[bool], bcomponents: &ComponentStore) -> Self;
->>>>>>> ec026a6a
 }
 
 impl SystemParam for () {
     const PARALLEL: bool = true;
 
-<<<<<<< HEAD
-    fn fetch() -> Self {}
-=======
     fn fetch(_entities: &[bool], _components: &ComponentStore) {}
->>>>>>> ec026a6a
 }
 
 impl<'r, R: Requestable, F: FilterCollection> SystemParam for Req<'r, R, F> {
     const PARALLEL: bool = R::PARALLEL;
 
-<<<<<<< HEAD
-    fn fetch() -> Self {
-        todo!();
-=======
     fn fetch(entities: &[bool], components: &ComponentStore) -> Self {
         unsafe {
             Req::new(
@@ -36,7 +24,6 @@
                 &*(components as *const ComponentStore)
             )
         }
->>>>>>> ec026a6a
     }
 }
 
@@ -49,11 +36,7 @@
 }
 
 pub trait System {
-<<<<<<< HEAD
-    fn run(&self);
-=======
     fn run(&self, entities: &[bool], store: &ComponentStore);
->>>>>>> ec026a6a
 }
 
 pub struct ParallelContainer<S, P: SystemParams> {
@@ -74,11 +57,6 @@
     }
 }
 
-<<<<<<< HEAD
-impl<S: Fn(P), P: SystemParam> System for ParallelContainer<S, P> {
-    fn run(&self) {
-        (self.runnable)(P::fetch());
-=======
 impl<'r, S, P> System for ParallelContainer<S, P> 
 where
     S: Fn(P),
@@ -86,7 +64,6 @@
 {
     fn run(&self, entities: &[bool], store: &ComponentStore) {
         (self.runnable)(P::fetch(entities, store));
->>>>>>> ec026a6a
     }
 }
 
@@ -118,11 +95,6 @@
         Self::default()
     }
 
-<<<<<<< HEAD
-    pub fn add_system<S, P: SystemParam>(&mut self, system: impl IntoSystem<S, P>) {
-        if P::PARALLEL {
-            self.parallel.push(system.into_boxed())
-=======
     pub fn add_system<S, P>(&mut self, system: impl IntoSystem<S, P>) 
     where
         P: SystemParams
@@ -130,21 +102,14 @@
         if P::PARALLEL {
             let boxed = system.into_boxed();
             self.parallel.push(boxed);
->>>>>>> ec026a6a
         } else {
             todo!();
         }
     }
 
-<<<<<<< HEAD
-    pub fn run_all(&self) {
-        for sys in &self.parallel {
-            sys.run();
-=======
     pub fn run_all(&self, entities: &[bool], store: &ComponentStore) {
         for sys in &self.parallel {
             sys.run(entities, store);
->>>>>>> ec026a6a
         }
     }
 }